--- conflicted
+++ resolved
@@ -23,21 +23,14 @@
 
 # Imports
 from abc    import ABC, abstractmethod
-from enum   import Enum, IntEnum, unique
+from enum   import IntEnum, unique
 from .bip32 import Bip32, Bip32Const
 from .wif   import WifEncoder
 
 
+@unique
 class Bip44Coins(IntEnum):
-<<<<<<< HEAD
     """ Enumerative for BIP44 coins. Only some coins are present but it can be extended. """
-=======
-    """ Enumerative for BIP44 coins. Only Bitcoin is present but it can be extended. """
-
-    BITCOIN         = 0,
-    BITCOIN_TESTNET = 1,
-    ETHEREUM        = 60,
->>>>>>> eac9c4ea
 
     BITCOIN          = 0,
     LITECOIN         = 2,
@@ -47,6 +40,7 @@
     BITCOIN_TESTNET  = -1,
     LITECOIN_TESTNET = -2,
     DOGECOIN_TESTNET = -3,
+
 
 @unique
 class Bip44Changes(IntEnum):
